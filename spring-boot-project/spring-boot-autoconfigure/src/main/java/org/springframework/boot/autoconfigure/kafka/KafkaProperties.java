/*
 * Copyright 2012-2018 the original author or authors.
 *
 * Licensed under the Apache License, Version 2.0 (the "License");
 * you may not use this file except in compliance with the License.
 * You may obtain a copy of the License at
 *
 *      http://www.apache.org/licenses/LICENSE-2.0
 *
 * Unless required by applicable law or agreed to in writing, software
 * distributed under the License is distributed on an "AS IS" BASIS,
 * WITHOUT WARRANTIES OR CONDITIONS OF ANY KIND, either express or implied.
 * See the License for the specific language governing permissions and
 * limitations under the License.
 */

package org.springframework.boot.autoconfigure.kafka;

import java.io.IOException;
import java.time.Duration;
import java.time.temporal.ChronoUnit;
import java.util.ArrayList;
import java.util.Collections;
import java.util.HashMap;
import java.util.List;
import java.util.Map;

import org.apache.kafka.clients.CommonClientConfigs;
import org.apache.kafka.clients.consumer.ConsumerConfig;
import org.apache.kafka.clients.producer.ProducerConfig;
import org.apache.kafka.common.config.SslConfigs;
import org.apache.kafka.common.serialization.StringDeserializer;
import org.apache.kafka.common.serialization.StringSerializer;

import org.springframework.boot.context.properties.ConfigurationProperties;
import org.springframework.boot.context.properties.PropertyMapper;
import org.springframework.boot.convert.DurationUnit;
import org.springframework.core.io.Resource;
import org.springframework.kafka.listener.ContainerProperties.AckMode;
import org.springframework.kafka.security.jaas.KafkaJaasLoginModuleInitializer;
import org.springframework.util.CollectionUtils;

/**
 * Configuration properties for Spring for Apache Kafka.
 * <p>
 * Users should refer to Kafka documentation for complete descriptions of these
 * properties.
 *
 * @author Gary Russell
 * @author Stephane Nicoll
 * @author Artem Bilan
 * @author Nakul Mishra
 * @since 1.5.0
 */
@ConfigurationProperties(prefix = "spring.kafka")
public class KafkaProperties {

	/**
	 * Comma-delimited list of host:port pairs to use for establishing the initial
<<<<<<< HEAD
	 * connection to the Kafka cluster. Applies to all components unless overridden.
=======
	 * connections to the Kafka cluster. Applies to all components unless overridden.
>>>>>>> 8950c3eb
	 */
	private List<String> bootstrapServers = new ArrayList<>(
			Collections.singletonList("localhost:9092"));

	/**
	 * ID to pass to the server when making requests. Used for server-side logging.
	 */
	private String clientId;

	/**
	 * Additional properties, common to producers and consumers, used to configure the
	 * client.
	 */
	private final Map<String, String> properties = new HashMap<>();

	private final Consumer consumer = new Consumer();

	private final Producer producer = new Producer();

	private final Admin admin = new Admin();

	private final Streams streams = new Streams();

	private final Listener listener = new Listener();

	private final Ssl ssl = new Ssl();

	private final Jaas jaas = new Jaas();

	private final Template template = new Template();

	public List<String> getBootstrapServers() {
		return this.bootstrapServers;
	}

	public void setBootstrapServers(List<String> bootstrapServers) {
		this.bootstrapServers = bootstrapServers;
	}

	public String getClientId() {
		return this.clientId;
	}

	public void setClientId(String clientId) {
		this.clientId = clientId;
	}

	public Map<String, String> getProperties() {
		return this.properties;
	}

	public Consumer getConsumer() {
		return this.consumer;
	}

	public Producer getProducer() {
		return this.producer;
	}

	public Listener getListener() {
		return this.listener;
	}

	public Admin getAdmin() {
		return this.admin;
	}

	public Streams getStreams() {
		return this.streams;
	}

	public Ssl getSsl() {
		return this.ssl;
	}

	public Jaas getJaas() {
		return this.jaas;
	}

	public Template getTemplate() {
		return this.template;
	}

	private Map<String, Object> buildCommonProperties() {
		Map<String, Object> properties = new HashMap<>();
		if (this.bootstrapServers != null) {
			properties.put(CommonClientConfigs.BOOTSTRAP_SERVERS_CONFIG,
					this.bootstrapServers);
		}
		if (this.clientId != null) {
			properties.put(CommonClientConfigs.CLIENT_ID_CONFIG, this.clientId);
		}
		properties.putAll(this.ssl.buildProperties());
		if (!CollectionUtils.isEmpty(this.properties)) {
			properties.putAll(this.properties);
		}
		return properties;
	}

	/**
	 * Create an initial map of consumer properties from the state of this instance.
	 * <p>
	 * This allows you to add additional properties, if necessary, and override the
	 * default kafkaConsumerFactory bean.
	 * @return the consumer properties initialized with the customizations defined on this
	 * instance
	 */
	public Map<String, Object> buildConsumerProperties() {
		Map<String, Object> properties = buildCommonProperties();
		properties.putAll(this.consumer.buildProperties());
		return properties;
	}

	/**
	 * Create an initial map of producer properties from the state of this instance.
	 * <p>
	 * This allows you to add additional properties, if necessary, and override the
	 * default kafkaProducerFactory bean.
	 * @return the producer properties initialized with the customizations defined on this
	 * instance
	 */
	public Map<String, Object> buildProducerProperties() {
		Map<String, Object> properties = buildCommonProperties();
		properties.putAll(this.producer.buildProperties());
		return properties;
	}

	/**
	 * Create an initial map of admin properties from the state of this instance.
	 * <p>
	 * This allows you to add additional properties, if necessary, and override the
	 * default kafkaAdmin bean.
	 * @return the admin properties initialized with the customizations defined on this
	 * instance
	 */
	public Map<String, Object> buildAdminProperties() {
		Map<String, Object> properties = buildCommonProperties();
		properties.putAll(this.admin.buildProperties());
		return properties;
	}

	/**
	 * Create an initial map of streams properties from the state of this instance.
	 * <p>
	 * This allows you to add additional properties, if necessary.
	 * @return the streams properties initialized with the customizations defined on this
	 * instance
	 */
	public Map<String, Object> buildStreamsProperties() {
		Map<String, Object> properties = buildCommonProperties();
		properties.putAll(this.streams.buildProperties());
		return properties;
	}

	public static class Consumer {

		private final Ssl ssl = new Ssl();

		/**
		 * Frequency with which the consumer offsets are auto-committed to Kafka if
		 * 'enable.auto.commit' is set to true.
		 */
		private Duration autoCommitInterval;

		/**
		 * What to do when there is no initial offset in Kafka or if the current offset no
		 * longer exists on the server.
		 */
		private String autoOffsetReset;

		/**
		 * Comma-delimited list of host:port pairs to use for establishing the initial
<<<<<<< HEAD
		 * connection to the Kafka cluster. Overrides the global property, for consumers.
=======
		 * connections to the Kafka cluster. Overrides the global property, for consumers.
>>>>>>> 8950c3eb
		 */
		private List<String> bootstrapServers;

		/**
		 * ID to pass to the server when making requests. Used for server-side logging.
		 */
		private String clientId;

		/**
		 * Whether the consumer's offset is periodically committed in the background.
		 */
		private Boolean enableAutoCommit;

		/**
		 * Maximum amount of time the server blocks before answering the fetch request if
		 * there isn't sufficient data to immediately satisfy the requirement given by
		 * "fetch.min.bytes".
		 */
		private Duration fetchMaxWait;

		/**
		 * Minimum amount of data, in bytes, the server should return for a fetch request.
		 */
		private Integer fetchMinSize;

		/**
		 * Unique string that identifies the consumer group to which this consumer
		 * belongs.
		 */
		private String groupId;

		/**
		 * Expected time between heartbeats to the consumer coordinator.
		 */
		private Duration heartbeatInterval;

		/**
		 * Deserializer class for keys.
		 */
		private Class<?> keyDeserializer = StringDeserializer.class;

		/**
		 * Deserializer class for values.
		 */
		private Class<?> valueDeserializer = StringDeserializer.class;

		/**
		 * Maximum number of records returned in a single call to poll().
		 */
		private Integer maxPollRecords;

		/**
		 * Additional consumer-specific properties used to configure the client.
		 */
		private final Map<String, String> properties = new HashMap<>();

		public Ssl getSsl() {
			return this.ssl;
		}

		public Duration getAutoCommitInterval() {
			return this.autoCommitInterval;
		}

		public void setAutoCommitInterval(Duration autoCommitInterval) {
			this.autoCommitInterval = autoCommitInterval;
		}

		public String getAutoOffsetReset() {
			return this.autoOffsetReset;
		}

		public void setAutoOffsetReset(String autoOffsetReset) {
			this.autoOffsetReset = autoOffsetReset;
		}

		public List<String> getBootstrapServers() {
			return this.bootstrapServers;
		}

		public void setBootstrapServers(List<String> bootstrapServers) {
			this.bootstrapServers = bootstrapServers;
		}

		public String getClientId() {
			return this.clientId;
		}

		public void setClientId(String clientId) {
			this.clientId = clientId;
		}

		public Boolean getEnableAutoCommit() {
			return this.enableAutoCommit;
		}

		public void setEnableAutoCommit(Boolean enableAutoCommit) {
			this.enableAutoCommit = enableAutoCommit;
		}

		public Duration getFetchMaxWait() {
			return this.fetchMaxWait;
		}

		public void setFetchMaxWait(Duration fetchMaxWait) {
			this.fetchMaxWait = fetchMaxWait;
		}

		public Integer getFetchMinSize() {
			return this.fetchMinSize;
		}

		public void setFetchMinSize(Integer fetchMinSize) {
			this.fetchMinSize = fetchMinSize;
		}

		public String getGroupId() {
			return this.groupId;
		}

		public void setGroupId(String groupId) {
			this.groupId = groupId;
		}

		public Duration getHeartbeatInterval() {
			return this.heartbeatInterval;
		}

		public void setHeartbeatInterval(Duration heartbeatInterval) {
			this.heartbeatInterval = heartbeatInterval;
		}

		public Class<?> getKeyDeserializer() {
			return this.keyDeserializer;
		}

		public void setKeyDeserializer(Class<?> keyDeserializer) {
			this.keyDeserializer = keyDeserializer;
		}

		public Class<?> getValueDeserializer() {
			return this.valueDeserializer;
		}

		public void setValueDeserializer(Class<?> valueDeserializer) {
			this.valueDeserializer = valueDeserializer;
		}

		public Integer getMaxPollRecords() {
			return this.maxPollRecords;
		}

		public void setMaxPollRecords(Integer maxPollRecords) {
			this.maxPollRecords = maxPollRecords;
		}

		public Map<String, String> getProperties() {
			return this.properties;
		}

		public Map<String, Object> buildProperties() {
			Properties properties = new Properties();
			PropertyMapper map = PropertyMapper.get().alwaysApplyingWhenNonNull();
			map.from(this::getAutoCommitInterval).asInt(Duration::toMillis)
					.to(properties.in(ConsumerConfig.AUTO_COMMIT_INTERVAL_MS_CONFIG));
			map.from(this::getAutoOffsetReset)
					.to(properties.in(ConsumerConfig.AUTO_OFFSET_RESET_CONFIG));
			map.from(this::getBootstrapServers)
					.to(properties.in(ConsumerConfig.BOOTSTRAP_SERVERS_CONFIG));
			map.from(this::getClientId)
					.to(properties.in(ConsumerConfig.CLIENT_ID_CONFIG));
			map.from(this::getEnableAutoCommit)
					.to(properties.in(ConsumerConfig.ENABLE_AUTO_COMMIT_CONFIG));
			map.from(this::getFetchMaxWait).asInt(Duration::toMillis)
					.to(properties.in(ConsumerConfig.FETCH_MAX_WAIT_MS_CONFIG));
			map.from(this::getFetchMinSize)
					.to(properties.in(ConsumerConfig.FETCH_MIN_BYTES_CONFIG));
			map.from(this::getGroupId).to(properties.in(ConsumerConfig.GROUP_ID_CONFIG));
			map.from(this::getHeartbeatInterval).asInt(Duration::toMillis)
					.to(properties.in(ConsumerConfig.HEARTBEAT_INTERVAL_MS_CONFIG));
			map.from(this::getKeyDeserializer)
					.to(properties.in(ConsumerConfig.KEY_DESERIALIZER_CLASS_CONFIG));
			map.from(this::getValueDeserializer)
					.to(properties.in(ConsumerConfig.VALUE_DESERIALIZER_CLASS_CONFIG));
			map.from(this::getMaxPollRecords)
					.to(properties.in(ConsumerConfig.MAX_POLL_RECORDS_CONFIG));
			return properties.with(this.ssl, this.properties);
		}

	}

	public static class Producer {

		private final Ssl ssl = new Ssl();

		/**
		 * Number of acknowledgments the producer requires the leader to have received
		 * before considering a request complete.
		 */
		private String acks;

		/**
		 * Default batch size in bytes. A small batch size will make batching less common
		 * and may reduce throughput (a batch size of zero disables batching entirely).
		 */
		private Integer batchSize;

		/**
		 * Comma-delimited list of host:port pairs to use for establishing the initial
<<<<<<< HEAD
		 * connection to the Kafka cluster. Overrides the global property, for producers.
=======
		 * connections to the Kafka cluster. Overrides the global property, for producers.
>>>>>>> 8950c3eb
		 */
		private List<String> bootstrapServers;

		/**
		 * Total bytes of memory the producer can use to buffer records waiting to be sent
		 * to the server.
		 */
		private Long bufferMemory;

		/**
		 * ID to pass to the server when making requests. Used for server-side logging.
		 */
		private String clientId;

		/**
		 * Compression type for all data generated by the producer.
		 */
		private String compressionType;

		/**
		 * Serializer class for keys.
		 */
		private Class<?> keySerializer = StringSerializer.class;

		/**
		 * Serializer class for values.
		 */
		private Class<?> valueSerializer = StringSerializer.class;

		/**
		 * When greater than zero, enables retrying of failed sends.
		 */
		private Integer retries;

		/**
		 * When non empty, enables transaction support for producer.
		 */
		private String transactionIdPrefix;

		/**
		 * Additional producer-specific properties used to configure the client.
		 */
		private final Map<String, String> properties = new HashMap<>();

		public Ssl getSsl() {
			return this.ssl;
		}

		public String getAcks() {
			return this.acks;
		}

		public void setAcks(String acks) {
			this.acks = acks;
		}

		public Integer getBatchSize() {
			return this.batchSize;
		}

		public void setBatchSize(Integer batchSize) {
			this.batchSize = batchSize;
		}

		public List<String> getBootstrapServers() {
			return this.bootstrapServers;
		}

		public void setBootstrapServers(List<String> bootstrapServers) {
			this.bootstrapServers = bootstrapServers;
		}

		public Long getBufferMemory() {
			return this.bufferMemory;
		}

		public void setBufferMemory(Long bufferMemory) {
			this.bufferMemory = bufferMemory;
		}

		public String getClientId() {
			return this.clientId;
		}

		public void setClientId(String clientId) {
			this.clientId = clientId;
		}

		public String getCompressionType() {
			return this.compressionType;
		}

		public void setCompressionType(String compressionType) {
			this.compressionType = compressionType;
		}

		public Class<?> getKeySerializer() {
			return this.keySerializer;
		}

		public void setKeySerializer(Class<?> keySerializer) {
			this.keySerializer = keySerializer;
		}

		public Class<?> getValueSerializer() {
			return this.valueSerializer;
		}

		public void setValueSerializer(Class<?> valueSerializer) {
			this.valueSerializer = valueSerializer;
		}

		public Integer getRetries() {
			return this.retries;
		}

		public void setRetries(Integer retries) {
			this.retries = retries;
		}

		public String getTransactionIdPrefix() {
			return this.transactionIdPrefix;
		}

		public void setTransactionIdPrefix(String transactionIdPrefix) {
			this.transactionIdPrefix = transactionIdPrefix;
		}

		public Map<String, String> getProperties() {
			return this.properties;
		}

		public Map<String, Object> buildProperties() {
			Properties properties = new Properties();
			PropertyMapper map = PropertyMapper.get().alwaysApplyingWhenNonNull();
			map.from(this::getAcks).to(properties.in(ProducerConfig.ACKS_CONFIG));
			map.from(this::getBatchSize)
					.to(properties.in(ProducerConfig.BATCH_SIZE_CONFIG));
			map.from(this::getBootstrapServers)
					.to(properties.in(ProducerConfig.BOOTSTRAP_SERVERS_CONFIG));
			map.from(this::getBufferMemory)
					.to(properties.in(ProducerConfig.BUFFER_MEMORY_CONFIG));
			map.from(this::getClientId)
					.to(properties.in(ProducerConfig.CLIENT_ID_CONFIG));
			map.from(this::getCompressionType)
					.to(properties.in(ProducerConfig.COMPRESSION_TYPE_CONFIG));
			map.from(this::getKeySerializer)
					.to(properties.in(ProducerConfig.KEY_SERIALIZER_CLASS_CONFIG));
			map.from(this::getRetries).to(properties.in(ProducerConfig.RETRIES_CONFIG));
			map.from(this::getValueSerializer)
					.to(properties.in(ProducerConfig.VALUE_SERIALIZER_CLASS_CONFIG));
			return properties.with(this.ssl, this.properties);
		}

	}

	public static class Admin {

		private final Ssl ssl = new Ssl();

		/**
		 * ID to pass to the server when making requests. Used for server-side logging.
		 */
		private String clientId;

		/**
		 * Additional admin-specific properties used to configure the client.
		 */
		private final Map<String, String> properties = new HashMap<>();

		/**
		 * Whether to fail fast if the broker is not available on startup.
		 */
		private boolean failFast;

		public Ssl getSsl() {
			return this.ssl;
		}

		public String getClientId() {
			return this.clientId;
		}

		public void setClientId(String clientId) {
			this.clientId = clientId;
		}

		public boolean isFailFast() {
			return this.failFast;
		}

		public void setFailFast(boolean failFast) {
			this.failFast = failFast;
		}

		public Map<String, String> getProperties() {
			return this.properties;
		}

		public Map<String, Object> buildProperties() {
			Properties properties = new Properties();
			PropertyMapper map = PropertyMapper.get().alwaysApplyingWhenNonNull();
			map.from(this::getClientId)
					.to(properties.in(ProducerConfig.CLIENT_ID_CONFIG));
			return properties.with(this.ssl, this.properties);
		}

	}

	/**
	 * High (and some medium) priority Streams properties and a general properties bucket.
	 */
	public static class Streams {

		private final Ssl ssl = new Ssl();

		/**
		 * Kafka streams application.id property; default spring.application.name.
		 */
		private String applicationId;

		/**
		 * Whether or not to auto-start the streams factory bean.
		 */
		private boolean autoStartup = true;

		/**
		 * Comma-delimited list of host:port pairs to use for establishing the initial
		 * connection to the Kafka cluster. Overrides the global property, for streams.
		 */
		private List<String> bootstrapServers;

		/**
		 * Maximum number of memory bytes to be used for buffering across all threads.
		 */
		private Integer cacheMaxBytesBuffering;

		/**
		 * ID to pass to the server when making requests. Used for server-side logging.
		 */
		private String clientId;

		/**
		 * The replication factor for change log topics and repartition topics created by
		 * the stream processing application.
		 */
		private Integer replicationFactor;

		/**
		 * Directory location for the state store.
		 */
		private String stateDir;

		/**
		 * Additional Kafka properties used to configure the streams.
		 */
		private final Map<String, String> properties = new HashMap<>();

		public Ssl getSsl() {
			return this.ssl;
		}

		public String getApplicationId() {
			return this.applicationId;
		}

		public void setApplicationId(String applicationId) {
			this.applicationId = applicationId;
		}

		public boolean isAutoStartup() {
			return this.autoStartup;
		}

		public void setAutoStartup(boolean autoStartup) {
			this.autoStartup = autoStartup;
		}

		public List<String> getBootstrapServers() {
			return this.bootstrapServers;
		}

		public void setBootstrapServers(List<String> bootstrapServers) {
			this.bootstrapServers = bootstrapServers;
		}

		public Integer getCacheMaxBytesBuffering() {
			return this.cacheMaxBytesBuffering;
		}

		public void setCacheMaxBytesBuffering(Integer cacheMaxBytesBuffering) {
			this.cacheMaxBytesBuffering = cacheMaxBytesBuffering;
		}

		public String getClientId() {
			return this.clientId;
		}

		public void setClientId(String clientId) {
			this.clientId = clientId;
		}

		public Integer getReplicationFactor() {
			return this.replicationFactor;
		}

		public void setReplicationFactor(Integer replicationFactor) {
			this.replicationFactor = replicationFactor;
		}

		public String getStateDir() {
			return this.stateDir;
		}

		public void setStateDir(String stateDir) {
			this.stateDir = stateDir;
		}

		public Map<String, String> getProperties() {
			return this.properties;
		}

		public Map<String, Object> buildProperties() {
			Properties properties = new Properties();
			PropertyMapper map = PropertyMapper.get().alwaysApplyingWhenNonNull();
			map.from(this::getApplicationId).to(properties.in("application.id"));
			map.from(this::getBootstrapServers)
					.to(properties.in(CommonClientConfigs.BOOTSTRAP_SERVERS_CONFIG));
			map.from(this::getCacheMaxBytesBuffering)
					.to(properties.in("cache.max.bytes.buffering"));
			map.from(this::getClientId)
					.to(properties.in(CommonClientConfigs.CLIENT_ID_CONFIG));
			map.from(this::getReplicationFactor).to(properties.in("replication.factor"));
			map.from(this::getStateDir).to(properties.in("state.dir"));
			return properties.with(this.ssl, this.properties);
		}

	}

	public static class Template {

		/**
		 * Default topic to which messages are sent.
		 */
		private String defaultTopic;

		public String getDefaultTopic() {
			return this.defaultTopic;
		}

		public void setDefaultTopic(String defaultTopic) {
			this.defaultTopic = defaultTopic;
		}

	}

	public static class Listener {

		public enum Type {

			/**
			 * Invokes the endpoint with one ConsumerRecord at a time.
			 */
			SINGLE,

			/**
			 * Invokes the endpoint with a batch of ConsumerRecords.
			 */
			BATCH

		}

		/**
		 * Listener type.
		 */
		private Type type = Type.SINGLE;

		/**
		 * Listener AckMode. See the spring-kafka documentation.
		 */
		private AckMode ackMode;

		/**
		 * Prefix for the listener's consumer client.id property.
		 */
		private String clientId;

		/**
		 * Number of threads to run in the listener containers.
		 */
		private Integer concurrency;

		/**
		 * Timeout to use when polling the consumer.
		 */
		private Duration pollTimeout;

		/**
		 * Multiplier applied to "pollTimeout" to determine if a consumer is
		 * non-responsive.
		 */
		private Float noPollThreshold;

		/**
		 * Number of records between offset commits when ackMode is "COUNT" or
		 * "COUNT_TIME".
		 */
		private Integer ackCount;

		/**
		 * Time between offset commits when ackMode is "TIME" or "COUNT_TIME".
		 */
		private Duration ackTime;

		/**
		 * Time between publishing idle consumer events (no data received).
		 */
		private Duration idleEventInterval;

		/**
		 * Time between checks for non-responsive consumers. If a duration suffix is not
		 * specified, seconds will be used.
		 */
		@DurationUnit(ChronoUnit.SECONDS)
		private Duration monitorInterval;

		/**
		 * Whether to log the container configuration during initialization (INFO level).
		 */
		private Boolean logContainerConfig;

		public Type getType() {
			return this.type;
		}

		public void setType(Type type) {
			this.type = type;
		}

		public AckMode getAckMode() {
			return this.ackMode;
		}

		public void setAckMode(AckMode ackMode) {
			this.ackMode = ackMode;
		}

		public String getClientId() {
			return this.clientId;
		}

		public void setClientId(String clientId) {
			this.clientId = clientId;
		}

		public Integer getConcurrency() {
			return this.concurrency;
		}

		public void setConcurrency(Integer concurrency) {
			this.concurrency = concurrency;
		}

		public Duration getPollTimeout() {
			return this.pollTimeout;
		}

		public void setPollTimeout(Duration pollTimeout) {
			this.pollTimeout = pollTimeout;
		}

		public Float getNoPollThreshold() {
			return this.noPollThreshold;
		}

		public void setNoPollThreshold(Float noPollThreshold) {
			this.noPollThreshold = noPollThreshold;
		}

		public Integer getAckCount() {
			return this.ackCount;
		}

		public void setAckCount(Integer ackCount) {
			this.ackCount = ackCount;
		}

		public Duration getAckTime() {
			return this.ackTime;
		}

		public void setAckTime(Duration ackTime) {
			this.ackTime = ackTime;
		}

		public Duration getIdleEventInterval() {
			return this.idleEventInterval;
		}

		public void setIdleEventInterval(Duration idleEventInterval) {
			this.idleEventInterval = idleEventInterval;
		}

		public Duration getMonitorInterval() {
			return this.monitorInterval;
		}

		public void setMonitorInterval(Duration monitorInterval) {
			this.monitorInterval = monitorInterval;
		}

		public Boolean getLogContainerConfig() {
			return this.logContainerConfig;
		}

		public void setLogContainerConfig(Boolean logContainerConfig) {
			this.logContainerConfig = logContainerConfig;
		}

	}

	public static class Ssl {

		/**
		 * Password of the private key in the key store file.
		 */
		private String keyPassword;

		/**
		 * Location of the key store file.
		 */
		private Resource keyStoreLocation;

		/**
		 * Store password for the key store file.
		 */
		private String keyStorePassword;

		/**
		 * Type of the key store.
		 */
		private String keyStoreType;

		/**
		 * Location of the trust store file.
		 */
		private Resource trustStoreLocation;

		/**
		 * Store password for the trust store file.
		 */
		private String trustStorePassword;

		/**
		 * Type of the trust store.
		 */
		private String trustStoreType;

		/**
		 * SSL protocol to use.
		 */
		private String protocol;

		public String getKeyPassword() {
			return this.keyPassword;
		}

		public void setKeyPassword(String keyPassword) {
			this.keyPassword = keyPassword;
		}

		public Resource getKeyStoreLocation() {
			return this.keyStoreLocation;
		}

		public void setKeyStoreLocation(Resource keyStoreLocation) {
			this.keyStoreLocation = keyStoreLocation;
		}

		public String getKeyStorePassword() {
			return this.keyStorePassword;
		}

		public void setKeyStorePassword(String keyStorePassword) {
			this.keyStorePassword = keyStorePassword;
		}

		public String getKeyStoreType() {
			return this.keyStoreType;
		}

		public void setKeyStoreType(String keyStoreType) {
			this.keyStoreType = keyStoreType;
		}

		public Resource getTrustStoreLocation() {
			return this.trustStoreLocation;
		}

		public void setTrustStoreLocation(Resource trustStoreLocation) {
			this.trustStoreLocation = trustStoreLocation;
		}

		public String getTrustStorePassword() {
			return this.trustStorePassword;
		}

		public void setTrustStorePassword(String trustStorePassword) {
			this.trustStorePassword = trustStorePassword;
		}

		public String getTrustStoreType() {
			return this.trustStoreType;
		}

		public void setTrustStoreType(String trustStoreType) {
			this.trustStoreType = trustStoreType;
		}

		public String getProtocol() {
			return this.protocol;
		}

		public void setProtocol(String protocol) {
			this.protocol = protocol;
		}

		public Map<String, Object> buildProperties() {
			Properties properties = new Properties();
			PropertyMapper map = PropertyMapper.get().alwaysApplyingWhenNonNull();
			map.from(this::getKeyPassword)
					.to(properties.in(SslConfigs.SSL_KEY_PASSWORD_CONFIG));
			map.from(this::getKeyStoreLocation).as(this::resourceToPath)
					.to(properties.in(SslConfigs.SSL_KEYSTORE_LOCATION_CONFIG));
			map.from(this::getKeyStorePassword)
					.to(properties.in(SslConfigs.SSL_KEYSTORE_PASSWORD_CONFIG));
			map.from(this::getKeyStoreType)
					.to(properties.in(SslConfigs.SSL_KEYSTORE_TYPE_CONFIG));
			map.from(this::getTrustStoreLocation).as(this::resourceToPath)
					.to(properties.in(SslConfigs.SSL_TRUSTSTORE_LOCATION_CONFIG));
			map.from(this::getTrustStorePassword)
					.to(properties.in(SslConfigs.SSL_TRUSTSTORE_PASSWORD_CONFIG));
			map.from(this::getTrustStoreType)
					.to(properties.in(SslConfigs.SSL_TRUSTSTORE_TYPE_CONFIG));
			map.from(this::getProtocol).to(properties.in(SslConfigs.SSL_PROTOCOL_CONFIG));
			return properties;
		}

		private String resourceToPath(Resource resource) {
			try {
				return resource.getFile().getAbsolutePath();
			}
			catch (IOException ex) {
				throw new IllegalStateException(
						"Resource '" + resource + "' must be on a file system", ex);
			}
		}

	}

	public static class Jaas {

		/**
		 * Whether to enable JAAS configuration.
		 */
		private boolean enabled;

		/**
		 * Login module.
		 */
		private String loginModule = "com.sun.security.auth.module.Krb5LoginModule";

		/**
		 * Control flag for login configuration.
		 */
		private KafkaJaasLoginModuleInitializer.ControlFlag controlFlag = KafkaJaasLoginModuleInitializer.ControlFlag.REQUIRED;

		/**
		 * Additional JAAS options.
		 */
		private final Map<String, String> options = new HashMap<>();

		public boolean isEnabled() {
			return this.enabled;
		}

		public void setEnabled(boolean enabled) {
			this.enabled = enabled;
		}

		public String getLoginModule() {
			return this.loginModule;
		}

		public void setLoginModule(String loginModule) {
			this.loginModule = loginModule;
		}

		public KafkaJaasLoginModuleInitializer.ControlFlag getControlFlag() {
			return this.controlFlag;
		}

		public void setControlFlag(
				KafkaJaasLoginModuleInitializer.ControlFlag controlFlag) {
			this.controlFlag = controlFlag;
		}

		public Map<String, String> getOptions() {
			return this.options;
		}

		public void setOptions(Map<String, String> options) {
			if (options != null) {
				this.options.putAll(options);
			}
		}

	}

	@SuppressWarnings("serial")
	private static class Properties extends HashMap<String, Object> {

		public <V> java.util.function.Consumer<V> in(String key) {
			return (value) -> put(key, value);
		}

		public Properties with(Ssl ssl, Map<String, String> properties) {
			putAll(ssl.buildProperties());
			putAll(properties);
			return this;
		}

	}

}<|MERGE_RESOLUTION|>--- conflicted
+++ resolved
@@ -57,11 +57,7 @@
 
 	/**
 	 * Comma-delimited list of host:port pairs to use for establishing the initial
-<<<<<<< HEAD
-	 * connection to the Kafka cluster. Applies to all components unless overridden.
-=======
 	 * connections to the Kafka cluster. Applies to all components unless overridden.
->>>>>>> 8950c3eb
 	 */
 	private List<String> bootstrapServers = new ArrayList<>(
 			Collections.singletonList("localhost:9092"));
@@ -234,11 +230,7 @@
 
 		/**
 		 * Comma-delimited list of host:port pairs to use for establishing the initial
-<<<<<<< HEAD
-		 * connection to the Kafka cluster. Overrides the global property, for consumers.
-=======
 		 * connections to the Kafka cluster. Overrides the global property, for consumers.
->>>>>>> 8950c3eb
 		 */
 		private List<String> bootstrapServers;
 
@@ -448,11 +440,7 @@
 
 		/**
 		 * Comma-delimited list of host:port pairs to use for establishing the initial
-<<<<<<< HEAD
-		 * connection to the Kafka cluster. Overrides the global property, for producers.
-=======
 		 * connections to the Kafka cluster. Overrides the global property, for producers.
->>>>>>> 8950c3eb
 		 */
 		private List<String> bootstrapServers;
 
