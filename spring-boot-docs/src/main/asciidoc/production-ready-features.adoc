--- conflicted
+++ resolved
@@ -726,19 +726,11 @@
 
 [source,indent=0]
 ----
-<<<<<<< HEAD
-$ curl -i localhost:8080/health
-HTTP/1.1 200
-X-Application-Context: application
-Content-Type: application/vnd.spring-boot.actuator.v2+json;charset=UTF-8
-Content-Length: 15
-=======
 	$ curl -i localhost:8080/health
 	HTTP/1.1 200
 	X-Application-Context: application
-	Content-Type: application/vnd.spring-boot.actuator.v1+json;charset=UTF-8
+	Content-Type: application/vnd.spring-boot.actuator.v2+json;charset=UTF-8
 	Content-Length: 15
->>>>>>> c9726898
 
 	{"status":"UP"}
 ----
@@ -747,19 +739,11 @@
 
 [source,indent=0]
 ----
-<<<<<<< HEAD
-$ curl -i localhost:8080/health
-HTTP/1.1 503
-X-Application-Context: application
-Content-Type: application/vnd.spring-boot.actuator.v2+json;charset=UTF-8
-Content-Length: 17
-=======
 	$ curl -i localhost:8080/health
 	HTTP/1.1 503
 	X-Application-Context: application
-	Content-Type: application/vnd.spring-boot.actuator.v1+json;charset=UTF-8
+	Content-Type: application/vnd.spring-boot.actuator.v2+json;charset=UTF-8
 	Content-Length: 17
->>>>>>> c9726898
 
 	{"status":"DOWN"}
 ----
@@ -768,32 +752,10 @@
 
 [source,indent=0]
 ----
-<<<<<<< HEAD
-$ curl -i localhost:8080/health
-HTTP/1.1 200 OK
-X-Application-Context: application
-Content-Type: application/vnd.spring-boot.actuator.v2+json;charset=UTF-8
-Content-Length: 221
-
-{
-  "status" : "UP",
-  "diskSpace" : {
-    "status" : "UP",
-    "total" : 63251804160,
-    "free" : 31316164608,
-    "threshold" : 10485760
-  },
-  "db" : {
-    "status" : "UP",
-    "database" : "H2",
-    "hello" : 1
-  }
-}
-=======
 	$ curl -i localhost:8080/health
 	HTTP/1.1 200 OK
 	X-Application-Context: application
-	Content-Type: application/vnd.spring-boot.actuator.v1+json;charset=UTF-8
+	Content-Type: application/vnd.spring-boot.actuator.v2+json;charset=UTF-8
 	Content-Length: 221
 
 	{
@@ -810,7 +772,6 @@
 	    "hello" : 1
 	  }
 	}
->>>>>>> c9726898
 ----
 
 The above-described restrictions can be enhanced, thereby allowing only authenticated
